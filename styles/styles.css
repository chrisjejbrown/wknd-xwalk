--- conflicted
+++ resolved
@@ -20,14 +20,10 @@
   --highlight-background-color: #ccc;
   --text-color: #202020;
   --text-color-light: #ebebeb;
-<<<<<<< HEAD
   --heading-highlight-color: #ffea00;
-  
-=======
   --overlay-text-color: var(--text-color);
   --highlight-text-color: var(--text-color);
 
->>>>>>> 6090fce6
   /* fonts */
   --body-font-family: 'Source Sans Pro', 'helvetica neue', helvetica, ubuntu, roboto, noto, sans-serif;
   --heading-font-family: asar, georgia, 'Times New Roman', times, serif;
